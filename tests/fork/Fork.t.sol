// SPDX-License-Identifier: UNLICENSED
pragma solidity >=0.8.22;

import { IERC20Metadata } from "@openzeppelin/contracts/token/ERC20/extensions/IERC20Metadata.sol";
import { IERC20 } from "@openzeppelin/contracts/token/ERC20/IERC20.sol";

import { Base_Test } from "../Base.t.sol";

/// @notice Common logic needed by all fork tests.
abstract contract Fork_Test is Base_Test {
    /*//////////////////////////////////////////////////////////////////////////
                                  STATE VARIABLES
    //////////////////////////////////////////////////////////////////////////*/

    IERC20 internal immutable FORK_TOKEN;

    /*//////////////////////////////////////////////////////////////////////////
                                    CONSTRUCTOR
    //////////////////////////////////////////////////////////////////////////*/

    constructor(IERC20 forkToken) {
        FORK_TOKEN = forkToken;
    }

    /*//////////////////////////////////////////////////////////////////////////
                                  SET-UP FUNCTION
    //////////////////////////////////////////////////////////////////////////*/

    function setUp() public virtual override {
        // Fork Ethereum Mainnet at the latest block number.
<<<<<<< HEAD
        // TODO: uncomment the following line after deployment.
        // vm.createSelectFork({ urlOrAlias: "mainnet" });
=======
        vm.createSelectFork({ urlOrAlias: "ethereum" });
>>>>>>> db30f1b6

        // TODO: update the flow contract address once deployed and uncomment the following lines.
        // Load mainnet address.
        // flow = ISablierFlow(0x3DF2AAEdE81D2F6b261F79047517713B8E844E04);
        // Label the flow contract.
        // vm.label(address(flow), "Flow");

        // TODO: comment the following two lines after deployment.
        Base_Test.setUp();
        vm.etch(address(FORK_TOKEN), address(usdc).code);

        // Label the token.
        vm.label({ account: address(FORK_TOKEN), newLabel: IERC20Metadata(address(FORK_TOKEN)).symbol() });
    }

    /*//////////////////////////////////////////////////////////////////////////
                                      HELPERS
    //////////////////////////////////////////////////////////////////////////*/

    /// @notice Checks the fuzzed users.
    /// @dev The reason for not using `vm.assume` is because the compilation takes longer.
    function checkUsers(address sender, address recipient) internal virtual {
        // Ensure that flow is not assigned as the fuzzed sender.
        if (sender == address(flow)) {
            sender = address(uint160(sender) + 1);
        }

        // Ensure that flow is not assigned as the fuzzed recipient.
        if (recipient == address(flow)) {
            recipient = address(uint160(recipient) + 1);
        }

        // Avoid users blacklisted by USDC or USDT.
        assumeNoBlacklisted(address(FORK_TOKEN), sender);
        assumeNoBlacklisted(address(FORK_TOKEN), recipient);
    }

    /// @dev Helper function to deposit on a stream.
    function depositOnStream(uint256 streamId, uint128 depositAmount) internal {
        address sender = flow.getSender(streamId);
        setMsgSender(sender);
        deal({ token: address(FORK_TOKEN), to: sender, give: depositAmount });
        safeApprove(depositAmount);
        flow.deposit({
            streamId: streamId,
            amount: depositAmount,
            sender: sender,
            recipient: flow.getRecipient(streamId)
        });
    }

    /// @dev Use a low-level call to ignore reverts in case of USDT.
    function safeApprove(uint256 amount) internal {
        (bool success,) = address(FORK_TOKEN).call(abi.encodeCall(IERC20.approve, (address(flow), amount)));
        success;
    }
}<|MERGE_RESOLUTION|>--- conflicted
+++ resolved
@@ -28,12 +28,8 @@
 
     function setUp() public virtual override {
         // Fork Ethereum Mainnet at the latest block number.
-<<<<<<< HEAD
         // TODO: uncomment the following line after deployment.
-        // vm.createSelectFork({ urlOrAlias: "mainnet" });
-=======
-        vm.createSelectFork({ urlOrAlias: "ethereum" });
->>>>>>> db30f1b6
+        // vm.createSelectFork({ urlOrAlias: "ethereum" });
 
         // TODO: update the flow contract address once deployed and uncomment the following lines.
         // Load mainnet address.
